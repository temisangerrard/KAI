"use client"

import { useState } from "react"
import { useRouter } from "next/navigation"
import { Card } from "@/components/ui/card"
import { Badge } from "@/components/ui/badge"
import { Button } from "@/components/ui/button"
import { Skeleton } from "@/components/ui/skeleton"
import { Market } from "@/app/auth/auth-context"
import { 
  Calendar, 
  Users, 
  TrendingUp, 
  ArrowRight,
  Clock,
  Flame,
  Zap,
  Star,
  ArrowUp
} from "lucide-react"

interface MarketGridProps {
  markets: Market[]
  isLoading: boolean
}

export function MarketGrid({ markets, isLoading }: MarketGridProps) {
  const router = useRouter()
  
  // Navigate to market detail page
  const handleMarketClick = (marketId: string) => {
    router.push(`/markets/${marketId}`)
  }
  
  // Format date to readable string
  const formatDate = (date: Date) => {
    return new Date(date).toLocaleDateString('en-US', {
      month: 'short',
      day: 'numeric',
      year: 'numeric'
    })
  }
  
  // Calculate days remaining
  const getDaysRemaining = (endDate: Date) => {
    const now = new Date()
    const end = new Date(endDate)
    const diffTime = end.getTime() - now.getTime()
    const diffDays = Math.ceil(diffTime / (1000 * 60 * 60 * 24))
    
    if (diffDays < 0) return 'Ended'
    if (diffDays === 0) return 'Ends today'
    return `${diffDays} day${diffDays !== 1 ? 's' : ''} left`
  }
  
  // Get appropriate badge color based on time remaining
  const getTimeRemainingColor = (endDate: Date) => {
    const now = new Date()
    const end = new Date(endDate)
    const diffTime = end.getTime() - now.getTime()
    const diffDays = Math.ceil(diffTime / (1000 * 60 * 60 * 24))
    
    if (diffDays < 0) return 'bg-gray-200 text-gray-700'
    if (diffDays <= 1) return 'bg-red-100 text-red-700'
    if (diffDays <= 3) return 'bg-amber-100 text-amber-700'
    return 'bg-green-100 text-green-700'
  }

  // Check if market is trending based on simple criteria
  const isTrending = (market: Market) => {
    return market.participants >= 200 || market.totalTokens >= 15000
  }

  // Get trending indicator
  const getTrendingIndicator = (market: Market) => {
    if (market.participants >= 400) {
<<<<<<< HEAD
      return { icon: <Zap className="h-3 w-3" />, label: "Viral", className: "bg-primary-100 text-primary-700" }
=======
      return { icon: <Zap className="h-3 w-3" />, label: "Viral", className: "bg-kai-100 text-kai-700" }
>>>>>>> 8fec1f1b
    } else if (market.totalTokens >= 20000) {
      return { icon: <Flame className="h-3 w-3" />, label: "Hot", className: "bg-red-100 text-red-700" }
    } else if (market.participants >= 200) {
      return { icon: <ArrowUp className="h-3 w-3" />, label: "Rising", className: "bg-green-100 text-green-700" }
    } else if (market.totalTokens >= 15000) {
      return { icon: <Star className="h-3 w-3" />, label: "Popular", className: "bg-amber-100 text-amber-700" }
    }
    return null
  }

  // Render loading skeletons
  if (isLoading) {
    return (
      <div className="grid grid-cols-1 md:grid-cols-2 lg:grid-cols-3 gap-4">
        {[...Array(6)].map((_, index) => (
          <Card key={index} className="overflow-hidden">
            <div className="p-4">
              <Skeleton className="h-6 w-3/4 mb-2" />
              <Skeleton className="h-4 w-full mb-4" />
              <div className="flex justify-between mb-4">
                <Skeleton className="h-4 w-1/3" />
                <Skeleton className="h-4 w-1/3" />
              </div>
              <div className="flex space-x-2 mb-4">
                <Skeleton className="h-6 w-16 rounded-full" />
                <Skeleton className="h-6 w-16 rounded-full" />
              </div>
              <Skeleton className="h-10 w-full rounded-md" />
            </div>
          </Card>
        ))}
      </div>
    )
  }
  
  // Render empty state
  if (markets.length === 0) {
    return (
      <Card className="p-8 text-center">
        <div className="flex flex-col items-center justify-center space-y-4">
          <div className="bg-kai-50 p-4 rounded-full">
            <TrendingUp className="h-8 w-8 text-kai-500" />
          </div>
          <h3 className="text-xl font-semibold text-gray-800">No markets found</h3>
          <p className="text-gray-600 max-w-md">
            We couldn't find any markets matching your criteria. Try adjusting your filters or search terms.
          </p>
          <Button 
            onClick={() => router.push('/markets/create')}
            className="bg-gradient-to-r from-primary-400 to-kai-600 hover:from-kai-500 hover:to-kai-500 text-white rounded-full px-6"
          >
            Create a Market
          </Button>
        </div>
      </Card>
    )
  }

  return (
    <div className="grid grid-cols-1 md:grid-cols-2 lg:grid-cols-3 gap-4">
      {markets.map((market) => (
        <Card 
          key={market.id} 
          className="overflow-hidden hover:shadow-md transition-shadow duration-200 cursor-pointer"
          onClick={() => handleMarketClick(market.id)}
        >
          <div className="p-4">
            {/* Market title */}
            <h3 className="font-semibold text-gray-800 mb-1 line-clamp-2">
              {market.title}
            </h3>
            
            {/* Market description */}
            <p className="text-gray-600 text-sm mb-3 line-clamp-2">
              {market.description}
            </p>
            
            {/* Market stats */}
            <div className="flex justify-between mb-3 text-xs text-gray-500">
              <div className="flex items-center">
                <Users className="h-3 w-3 mr-1" />
                <span>{market.participants} participants</span>
              </div>
              <div className="flex items-center">
                <Calendar className="h-3 w-3 mr-1" />
                <span>{formatDate(market.startDate)}</span>
              </div>
            </div>
            
            {/* Category, trending indicator, and time remaining */}
            <div className="flex flex-wrap gap-2 mb-3">
<<<<<<< HEAD
              <Badge variant="secondary" className="bg-primary-100 text-primary-700 hover:bg-primary-200">
=======
              <Badge variant="secondary" className="bg-kai-100 text-kai-700 hover:bg-kai-200">
>>>>>>> 8fec1f1b
                {market.category}
              </Badge>
              {(() => {
                const trendingIndicator = getTrendingIndicator(market)
                return trendingIndicator ? (
                  <Badge className={trendingIndicator.className}>
                    {trendingIndicator.icon}
                    <span className="ml-1">{trendingIndicator.label}</span>
                  </Badge>
                ) : null
              })()}
              <Badge className={getTimeRemainingColor(market.endDate)}>
                <Clock className="h-3 w-3 mr-1" />
                {getDaysRemaining(market.endDate)}
              </Badge>
            </div>
            
            {/* Options preview */}
            <div className="mb-4">
              {market.options.slice(0, 2).map((option, index) => (
                <div key={option.id} className="flex items-center justify-between mb-1">
                  <div className="flex items-center">
                    <div 
                      className={`w-3 h-3 rounded-full mr-2 ${option.color}`}
                    ></div>
                    <span className="text-sm text-gray-700 truncate max-w-[150px]">
                      {option.name}
                    </span>
                  </div>
                  <span className="text-sm font-medium">
                    {option.percentage}%
                  </span>
                </div>
              ))}
              {market.options.length > 2 && (
                <div className="text-xs text-gray-500 mt-1">
                  +{market.options.length - 2} more options
                </div>
              )}
            </div>
            
            {/* View market button */}
            <Button 
              variant="outline" 
              className="w-full text-primary-600 border-kai-200 hover:bg-kai-50 hover:text-kai-700 hover:border-primary-300"
              onClick={(e) => {
                e.stopPropagation()
                handleMarketClick(market.id)
              }}
            >
              View Market
              <ArrowRight className="h-4 w-4 ml-2" />
            </Button>
          </div>
        </Card>
      ))}
    </div>
  )
}<|MERGE_RESOLUTION|>--- conflicted
+++ resolved
@@ -74,11 +74,9 @@
   // Get trending indicator
   const getTrendingIndicator = (market: Market) => {
     if (market.participants >= 400) {
-<<<<<<< HEAD
+
       return { icon: <Zap className="h-3 w-3" />, label: "Viral", className: "bg-primary-100 text-primary-700" }
-=======
-      return { icon: <Zap className="h-3 w-3" />, label: "Viral", className: "bg-kai-100 text-kai-700" }
->>>>>>> 8fec1f1b
+
     } else if (market.totalTokens >= 20000) {
       return { icon: <Flame className="h-3 w-3" />, label: "Hot", className: "bg-red-100 text-red-700" }
     } else if (market.participants >= 200) {
@@ -170,11 +168,9 @@
             
             {/* Category, trending indicator, and time remaining */}
             <div className="flex flex-wrap gap-2 mb-3">
-<<<<<<< HEAD
+
               <Badge variant="secondary" className="bg-primary-100 text-primary-700 hover:bg-primary-200">
-=======
-              <Badge variant="secondary" className="bg-kai-100 text-kai-700 hover:bg-kai-200">
->>>>>>> 8fec1f1b
+
                 {market.category}
               </Badge>
               {(() => {
