import { Market } from "@/app/auth/auth-context"

// Sample markets for testing the market discovery components
export const sampleMarkets: Market[] = [
  {
    id: "market_1",
    title: "Will Taylor Swift release a new album this year?",
    description: "Predict whether Taylor Swift will surprise fans with a new album release before the end of the year.",
    category: "Music",
    options: [
      { id: "option_1_1", name: "Yes", percentage: 65, tokens: 6500, color: "bg-kai-600" },
      { id: "option_1_2", name: "No", percentage: 35, tokens: 3500, color: "bg-blue-400" }
    ],
    startDate: new Date(Date.now() - 15 * 24 * 60 * 60 * 1000), // 15 days ago
    endDate: new Date(Date.now() + 45 * 24 * 60 * 60 * 1000), // 45 days from now
    status: 'active',
    totalTokens: 25000,
    participants: 450
  },
  {
    id: "market_2",
    title: "Who will win the next season of The Bachelor?",
    description: "Place your predictions on which contestant will receive the final rose in the upcoming season of The Bachelor.",
    category: "TV Shows",
    options: [
      { id: "option_2_1", name: "Contestant #1", percentage: 25, tokens: 2000, color: "bg-kai-600" },
<<<<<<< HEAD
      { id: "option_2_2", name: "Contestant #2", percentage: 40, tokens: 3200, color: "bg-primary-400" },
=======
      { id: "option_2_2", name: "Contestant #2", percentage: 40, tokens: 3200, color: "bg-kai-400" },
>>>>>>> 8fec1f1b
      { id: "option_2_3", name: "Contestant #3", percentage: 35, tokens: 2800, color: "bg-blue-400" }
    ],
    startDate: new Date(Date.now() - 7 * 24 * 60 * 60 * 1000), // 7 days ago
    endDate: new Date(Date.now() + 60 * 24 * 60 * 60 * 1000), // 60 days from now
    status: 'active',
    totalTokens: 18000,
    participants: 280
  },
  {
    id: "market_3",
    title: "Will Beyoncé announce a world tour?",
    description: "Predict whether Beyoncé will announce a new world tour in the coming months.",
    category: "Music",
    options: [
      { id: "option_3_1", name: "Yes, within 3 months", percentage: 30, tokens: 1800, color: "bg-kai-600" },
<<<<<<< HEAD
      { id: "option_3_2", name: "Yes, but later this year", percentage: 45, tokens: 2700, color: "bg-primary-400" },
=======
      { id: "option_3_2", name: "Yes, but later this year", percentage: 45, tokens: 2700, color: "bg-kai-400" },
>>>>>>> 8fec1f1b
      { id: "option_3_3", name: "No announcement this year", percentage: 25, tokens: 1500, color: "bg-blue-400" }
    ],
    startDate: new Date(Date.now() - 30 * 24 * 60 * 60 * 1000), // 30 days ago
    endDate: new Date(Date.now() + 30 * 24 * 60 * 60 * 1000), // 30 days from now
    status: 'active',
    totalTokens: 22000,
    participants: 320
  },
  {
    id: "market_4",
    title: "Which fashion trend will dominate next season?",
    description: "Predict the biggest fashion trend for the upcoming season based on runway shows and designer collections.",
    category: "Fashion",
    options: [
      { id: "option_4_1", name: "Y2K Revival", percentage: 40, tokens: 3600, color: "bg-kai-600" },
      { id: "option_4_2", name: "Sustainable Fashion", percentage: 35, tokens: 3150, color: "bg-green-400" },
<<<<<<< HEAD
      { id: "option_4_3", name: "Maximalism", percentage: 25, tokens: 2250, color: "bg-primary-400" }
=======
      { id: "option_4_3", name: "Maximalism", percentage: 25, tokens: 2250, color: "bg-kai-400" }
>>>>>>> 8fec1f1b
    ],
    startDate: new Date(Date.now() - 10 * 24 * 60 * 60 * 1000), // 10 days ago
    endDate: new Date(Date.now() + 80 * 24 * 60 * 60 * 1000), // 80 days from now
    status: 'active',
    totalTokens: 9000,
    participants: 178
  },
  {
    id: "market_5",
    title: "Will the next iPhone have a foldable screen?",
    description: "Predict whether Apple will release a foldable iPhone in their next product announcement.",
    category: "Technology",
    options: [
      { id: "option_5_1", name: "Yes", percentage: 20, tokens: 1000, color: "bg-kai-600" },
      { id: "option_5_2", name: "No", percentage: 80, tokens: 4000, color: "bg-blue-400" }
    ],
    startDate: new Date(Date.now() - 5 * 24 * 60 * 60 * 1000), // 5 days ago
    endDate: new Date(Date.now() + 25 * 24 * 60 * 60 * 1000), // 25 days from now
    status: 'active',
    totalTokens: 15500,
    participants: 220
  },
  {
    id: "market_6",
    title: "Which celebrity couple will announce their engagement next?",
    description: "Predict which celebrity couple will be the next to announce their engagement.",
    category: "Celebrity",
    options: [
      { id: "option_6_1", name: "Couple #1", percentage: 30, tokens: 2400, color: "bg-kai-600" },
<<<<<<< HEAD
      { id: "option_6_2", name: "Couple #2", percentage: 45, tokens: 3600, color: "bg-primary-400" },
=======
      { id: "option_6_2", name: "Couple #2", percentage: 45, tokens: 3600, color: "bg-kai-400" },
>>>>>>> 8fec1f1b
      { id: "option_6_3", name: "Couple #3", percentage: 25, tokens: 2000, color: "bg-blue-400" }
    ],
    startDate: new Date(Date.now() - 3 * 24 * 60 * 60 * 1000), // 3 days ago
    endDate: new Date(Date.now() + 90 * 24 * 60 * 60 * 1000), // 90 days from now
    status: 'active',
    totalTokens: 8000,
    participants: 267
  },
  {
    id: "market_7",
    title: "Which movie will win Best Picture at the next Oscars?",
    description: "Predict which film will take home the Academy Award for Best Picture at the next ceremony.",
    category: "Movies",
    options: [
      { id: "option_7_1", name: "Movie #1", percentage: 20, tokens: 1600, color: "bg-kai-600" },
<<<<<<< HEAD
      { id: "option_7_2", name: "Movie #2", percentage: 35, tokens: 2800, color: "bg-primary-400" },
=======
      { id: "option_7_2", name: "Movie #2", percentage: 35, tokens: 2800, color: "bg-kai-400" },
>>>>>>> 8fec1f1b
      { id: "option_7_3", name: "Movie #3", percentage: 30, tokens: 2400, color: "bg-blue-400" },
      { id: "option_7_4", name: "Movie #4", percentage: 15, tokens: 1200, color: "bg-green-400" }
    ],
    startDate: new Date(Date.now() - 20 * 24 * 60 * 60 * 1000), // 20 days ago
    endDate: new Date(Date.now() + 120 * 24 * 60 * 60 * 1000), // 120 days from now
    status: 'active',
    totalTokens: 8000,
    participants: 189
  },
  {
    id: "market_8",
    title: "Which social media platform will see the biggest growth?",
    description: "Predict which social media platform will gain the most new users in the next quarter.",
    category: "Social Media",
    options: [
      { id: "option_8_1", name: "TikTok", percentage: 45, tokens: 4500, color: "bg-kai-600" },
<<<<<<< HEAD
      { id: "option_8_2", name: "Instagram", percentage: 30, tokens: 3000, color: "bg-primary-400" },
=======
      { id: "option_8_2", name: "Instagram", percentage: 30, tokens: 3000, color: "bg-kai-400" },
>>>>>>> 8fec1f1b
      { id: "option_8_3", name: "Twitter/X", percentage: 15, tokens: 1500, color: "bg-blue-400" },
      { id: "option_8_4", name: "BeReal", percentage: 10, tokens: 1000, color: "bg-green-400" }
    ],
    startDate: new Date(Date.now() - 15 * 24 * 60 * 60 * 1000), // 15 days ago
    endDate: new Date(Date.now() + 75 * 24 * 60 * 60 * 1000), // 75 days from now
    status: 'active',
    totalTokens: 28000,
    participants: 520
  }
]<|MERGE_RESOLUTION|>--- conflicted
+++ resolved
@@ -24,11 +24,7 @@
     category: "TV Shows",
     options: [
       { id: "option_2_1", name: "Contestant #1", percentage: 25, tokens: 2000, color: "bg-kai-600" },
-<<<<<<< HEAD
       { id: "option_2_2", name: "Contestant #2", percentage: 40, tokens: 3200, color: "bg-primary-400" },
-=======
-      { id: "option_2_2", name: "Contestant #2", percentage: 40, tokens: 3200, color: "bg-kai-400" },
->>>>>>> 8fec1f1b
       { id: "option_2_3", name: "Contestant #3", percentage: 35, tokens: 2800, color: "bg-blue-400" }
     ],
     startDate: new Date(Date.now() - 7 * 24 * 60 * 60 * 1000), // 7 days ago
@@ -44,11 +40,8 @@
     category: "Music",
     options: [
       { id: "option_3_1", name: "Yes, within 3 months", percentage: 30, tokens: 1800, color: "bg-kai-600" },
-<<<<<<< HEAD
+
       { id: "option_3_2", name: "Yes, but later this year", percentage: 45, tokens: 2700, color: "bg-primary-400" },
-=======
-      { id: "option_3_2", name: "Yes, but later this year", percentage: 45, tokens: 2700, color: "bg-kai-400" },
->>>>>>> 8fec1f1b
       { id: "option_3_3", name: "No announcement this year", percentage: 25, tokens: 1500, color: "bg-blue-400" }
     ],
     startDate: new Date(Date.now() - 30 * 24 * 60 * 60 * 1000), // 30 days ago
@@ -65,11 +58,8 @@
     options: [
       { id: "option_4_1", name: "Y2K Revival", percentage: 40, tokens: 3600, color: "bg-kai-600" },
       { id: "option_4_2", name: "Sustainable Fashion", percentage: 35, tokens: 3150, color: "bg-green-400" },
-<<<<<<< HEAD
       { id: "option_4_3", name: "Maximalism", percentage: 25, tokens: 2250, color: "bg-primary-400" }
-=======
-      { id: "option_4_3", name: "Maximalism", percentage: 25, tokens: 2250, color: "bg-kai-400" }
->>>>>>> 8fec1f1b
+
     ],
     startDate: new Date(Date.now() - 10 * 24 * 60 * 60 * 1000), // 10 days ago
     endDate: new Date(Date.now() + 80 * 24 * 60 * 60 * 1000), // 80 days from now
@@ -99,11 +89,7 @@
     category: "Celebrity",
     options: [
       { id: "option_6_1", name: "Couple #1", percentage: 30, tokens: 2400, color: "bg-kai-600" },
-<<<<<<< HEAD
       { id: "option_6_2", name: "Couple #2", percentage: 45, tokens: 3600, color: "bg-primary-400" },
-=======
-      { id: "option_6_2", name: "Couple #2", percentage: 45, tokens: 3600, color: "bg-kai-400" },
->>>>>>> 8fec1f1b
       { id: "option_6_3", name: "Couple #3", percentage: 25, tokens: 2000, color: "bg-blue-400" }
     ],
     startDate: new Date(Date.now() - 3 * 24 * 60 * 60 * 1000), // 3 days ago
@@ -119,11 +105,7 @@
     category: "Movies",
     options: [
       { id: "option_7_1", name: "Movie #1", percentage: 20, tokens: 1600, color: "bg-kai-600" },
-<<<<<<< HEAD
       { id: "option_7_2", name: "Movie #2", percentage: 35, tokens: 2800, color: "bg-primary-400" },
-=======
-      { id: "option_7_2", name: "Movie #2", percentage: 35, tokens: 2800, color: "bg-kai-400" },
->>>>>>> 8fec1f1b
       { id: "option_7_3", name: "Movie #3", percentage: 30, tokens: 2400, color: "bg-blue-400" },
       { id: "option_7_4", name: "Movie #4", percentage: 15, tokens: 1200, color: "bg-green-400" }
     ],
@@ -140,11 +122,9 @@
     category: "Social Media",
     options: [
       { id: "option_8_1", name: "TikTok", percentage: 45, tokens: 4500, color: "bg-kai-600" },
-<<<<<<< HEAD
+
       { id: "option_8_2", name: "Instagram", percentage: 30, tokens: 3000, color: "bg-primary-400" },
-=======
-      { id: "option_8_2", name: "Instagram", percentage: 30, tokens: 3000, color: "bg-kai-400" },
->>>>>>> 8fec1f1b
+
       { id: "option_8_3", name: "Twitter/X", percentage: 15, tokens: 1500, color: "bg-blue-400" },
       { id: "option_8_4", name: "BeReal", percentage: 10, tokens: 1000, color: "bg-green-400" }
     ],
