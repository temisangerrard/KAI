--- conflicted
+++ resolved
@@ -29,11 +29,9 @@
   }, [])
 
   return (
-<<<<<<< HEAD
+
     <div className="min-h-screen bg-gradient-to-br from-orange-50 via-kai-50 to-primary-50">
-=======
-    <div className="min-h-screen bg-gradient-to-br from-orange-50 via-kai-50 to-kai-50">
->>>>>>> 8fec1f1b
+
       <div className="max-w-7xl mx-auto px-4 py-6 md:py-8 lg:py-12">
         <TrendingMarkets 
           markets={trendingMarkets}
