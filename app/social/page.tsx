--- conflicted
+++ resolved
@@ -173,11 +173,7 @@
       case "win":
         return <Sparkles className="w-4 h-4 text-green-500" />
       case "market_created":
-<<<<<<< HEAD
         return <Users className="w-4 h-4 text-primary-500" />
-=======
-        return <Users className="w-4 h-4 text-kai-500" />
->>>>>>> 8fec1f1b
       case "comment":
         return <MessageCircle className="w-4 h-4 text-blue-500" />
       default:
@@ -202,11 +198,9 @@
 
   if (isLoading || !isAuthenticated) {
     return (
-<<<<<<< HEAD
+
       <div className="min-h-screen bg-gradient-to-br from-orange-50 via-kai-50 to-primary-50 flex items-center justify-center">
-=======
-      <div className="min-h-screen bg-gradient-to-br from-orange-50 via-kai-50 to-kai-50 flex items-center justify-center">
->>>>>>> 8fec1f1b
+
         <div className="text-center">
           <div className="text-3xl font-bold bg-gradient-to-r from-primary-400 to-kai-500 text-transparent bg-clip-text mb-4">
             KAI
@@ -218,11 +212,9 @@
   }
 
   return (
-<<<<<<< HEAD
+
     <div className="min-h-screen bg-gradient-to-br from-orange-50 via-kai-50 to-primary-50">
-=======
-    <div className="min-h-screen bg-gradient-to-br from-orange-50 via-kai-50 to-kai-50">
->>>>>>> 8fec1f1b
+
       
       {/* Mobile Layout */}
       <div className="md:hidden">
@@ -523,11 +515,9 @@
               <Card className="border-0 shadow-lg">
                 <CardHeader>
                   <h3 className="font-bold text-gray-900 flex items-center gap-2">
-<<<<<<< HEAD
+
                     <UserPlus className="w-5 h-5 text-primary-500" />
-=======
-                    <UserPlus className="w-5 h-5 text-kai-500" />
->>>>>>> 8fec1f1b
+
                     Who to Follow
                   </h3>
                 </CardHeader>
@@ -617,11 +607,9 @@
                                 <div className={`flex items-center gap-1 px-2 py-1 rounded-full text-xs font-medium ${
                                   post.type === 'prediction' ? 'bg-kai-100 text-kai-700' :
                                   post.type === 'win' ? 'bg-green-100 text-green-700' :
-<<<<<<< HEAD
+
                                   post.type === 'market_created' ? 'bg-primary-100 text-primary-700' :
-=======
-                                  post.type === 'market_created' ? 'bg-kai-100 text-kai-700' :
->>>>>>> 8fec1f1b
+
                                   'bg-blue-100 text-blue-700'
                                 }`}>
                                   {getPostIcon(post.type)}
@@ -780,13 +768,10 @@
                     </div>
                     <div className="flex items-center justify-between">
                       <div className="flex items-center gap-2">
-<<<<<<< HEAD
+
                         <div className="w-8 h-8 bg-primary-100 rounded-lg flex items-center justify-center">
                           <Users className="w-4 h-4 text-primary-600" />
-=======
-                        <div className="w-8 h-8 bg-kai-100 rounded-lg flex items-center justify-center">
-                          <Users className="w-4 h-4 text-kai-600" />
->>>>>>> 8fec1f1b
+
                         </div>
                         <span className="text-sm text-gray-600">Online Users</span>
                       </div>
