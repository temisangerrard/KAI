--- conflicted
+++ resolved
@@ -85,11 +85,9 @@
   };
 
   return (
-<<<<<<< HEAD
+
     <div className="min-h-screen bg-gradient-to-br from-orange-50 via-kai-50 to-primary-50">
-=======
-    <div className="min-h-screen bg-gradient-to-br from-orange-50 via-kai-50 to-kai-50">
->>>>>>> 8fec1f1b
+
 
       {/* Mobile Layout */}
       <div className="md:hidden">
@@ -232,11 +230,9 @@
                                     <Badge className="bg-kai-100 text-kai-700 text-xs">Prediction</Badge>
                                   )}
                                   {activity.type === 'market' && (
-<<<<<<< HEAD
+
                                     <Badge className="bg-primary-100 text-primary-700 text-xs">Market</Badge>
-=======
-                                    <Badge className="bg-kai-100 text-kai-700 text-xs">Market</Badge>
->>>>>>> 8fec1f1b
+
                                   )}
                                 </div>
                                 <p className="text-sm">{activity.title}</p>
@@ -506,13 +502,10 @@
 
             <Card className="border-0 shadow-lg hover:shadow-xl transition-shadow">
               <CardContent className="p-6 text-center">
-<<<<<<< HEAD
+
                 <div className="w-16 h-16 bg-primary-100 rounded-2xl flex items-center justify-center mx-auto mb-4">
                   <BarChart3 className="w-8 h-8 text-primary-600" />
-=======
-                <div className="w-16 h-16 bg-kai-100 rounded-2xl flex items-center justify-center mx-auto mb-4">
-                  <BarChart3 className="w-8 h-8 text-kai-600" />
->>>>>>> 8fec1f1b
+
                 </div>
                 <p className="text-3xl font-bold text-gray-900 mb-1">{user?.stats?.marketsCreated || 0}</p>
                 <p className="text-gray-600">Markets Created</p>
@@ -583,20 +576,13 @@
                           <div key={activity.id} className="flex items-center gap-4 p-4 rounded-lg hover:bg-gray-50 transition-colors">
                             <div className={`w-12 h-12 rounded-xl flex items-center justify-center ${activity.type === 'win' ? 'bg-green-100' :
                               activity.type === 'prediction' ? 'bg-kai-100' :
-<<<<<<< HEAD
+
                                 'bg-primary-100'
                               }`}>
                               {activity.type === 'win' && <Award className="w-6 h-6 text-green-600" />}
                               {activity.type === 'prediction' && <TrendingUp className="w-6 h-6 text-kai-600" />}
                               {activity.type === 'market' && <BarChart3 className="w-6 h-6 text-primary-600" />}
-=======
-                                'bg-kai-100'
-                              }`}>
-                              {activity.type === 'win' && <Award className="w-6 h-6 text-green-600" />}
-                              {activity.type === 'prediction' && <TrendingUp className="w-6 h-6 text-kai-600" />}
-                              {activity.type === 'market' && <BarChart3 className="w-6 h-6 text-kai-600" />}
->>>>>>> 8fec1f1b
-                            </div>
+           </div>
                             <div className="flex-1">
                               <div className="flex items-center gap-2 mb-1">
                                 {activity.type === 'win' && (
@@ -606,11 +592,9 @@
                                   <Badge className="bg-kai-100 text-kai-700">Prediction</Badge>
                                 )}
                                 {activity.type === 'market' && (
-<<<<<<< HEAD
+
                                   <Badge className="bg-primary-100 text-primary-700">Market</Badge>
-=======
-                                  <Badge className="bg-kai-100 text-kai-700">Market</Badge>
->>>>>>> 8fec1f1b
+
                                 )}
                               </div>
                               <p className="font-medium text-gray-900">{activity.title}</p>
@@ -845,11 +829,9 @@
                         name: "Market Creator",
                         icon: <Building className="w-5 h-5" />,
                         earned: (user?.stats?.marketsCreated || 0) > 0,
-<<<<<<< HEAD
+
                         color: "text-primary-600"
-=======
-                        color: "text-kai-600"
->>>>>>> 8fec1f1b
+
                       },
                       {
                         name: "High Roller",
