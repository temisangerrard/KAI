--- conflicted
+++ resolved
@@ -51,11 +51,7 @@
       case 'viral':
         return {
           icon: <Zap className="h-3 w-3" />,
-<<<<<<< HEAD
           className: "bg-primary-100 text-primary-700 border-primary-200",
-=======
-          className: "bg-kai-100 text-kai-700 border-kai-200",
->>>>>>> 8fec1f1b
           label: "Viral"
         }
       case 'hot':
@@ -243,11 +239,8 @@
                 
                 {/* Category and growth rate */}
                 <div className="flex flex-wrap gap-2 mb-3">
-<<<<<<< HEAD
+
                   <Badge variant="secondary" className="bg-primary-100 text-primary-700 hover:bg-primary-200 text-xs">
-=======
-                  <Badge variant="secondary" className="bg-kai-100 text-kai-700 hover:bg-kai-200 text-xs">
->>>>>>> 8fec1f1b
                     {market.category}
                   </Badge>
                   {market.growthRate > 50 && (
