<<<<<<< HEAD
export const firebaseConfig = {
  apiKey: process.env.NEXT_PUBLIC_FIREBASE_API_KEY,
  authDomain: process.env.NEXT_PUBLIC_FIREBASE_AUTH_DOMAIN,
  projectId: process.env.NEXT_PUBLIC_FIREBASE_PROJECT_ID,
  storageBucket: process.env.NEXT_PUBLIC_FIREBASE_STORAGE_BUCKET,
  messagingSenderId: process.env.NEXT_PUBLIC_FIREBASE_MESSAGING_SENDER_ID,
  appId: process.env.NEXT_PUBLIC_FIREBASE_APP_ID,
  measurementId: process.env.NEXT_PUBLIC_FIREBASE_MEASUREMENT_ID,
} as const
=======
import fs from 'fs/promises'
import path from 'path'
import { Market } from '@/app/auth/auth-context'

interface Database {
  markets: Market[]
}

const DB_PATH = path.join(process.cwd(), 'lib/db/data.json')

async function readDatabase(): Promise<Database> {
  try {
    const data = await fs.readFile(DB_PATH, 'utf-8')
    return JSON.parse(data) as Database
  } catch {
    return { markets: [] }
  }
}

async function writeDatabase(db: Database): Promise<void> {
  await fs.writeFile(DB_PATH, JSON.stringify(db, null, 2), 'utf-8')
}

export async function getAllMarkets(): Promise<Market[]> {
  const db = await readDatabase()
  return db.markets
}

export async function getMarketById(id: string): Promise<Market | null> {
  const db = await readDatabase()
  return db.markets.find(m => m.id === id) || null
}

export async function createMarketRecord(market: Market): Promise<Market> {
  const db = await readDatabase()
  db.markets.push(market)
  await writeDatabase(db)
  return market
}

export async function updateMarket(id: string, update: Partial<Market>): Promise<Market | null> {
  const db = await readDatabase()
  const index = db.markets.findIndex(m => m.id === id)
  if (index === -1) {
    return null
  }
  db.markets[index] = { ...db.markets[index], ...update }
  await writeDatabase(db)
  return db.markets[index]
}
>>>>>>> e26b5f4b
<|MERGE_RESOLUTION|>--- conflicted
+++ resolved
@@ -1,4 +1,3 @@
-<<<<<<< HEAD
 export const firebaseConfig = {
   apiKey: process.env.NEXT_PUBLIC_FIREBASE_API_KEY,
   authDomain: process.env.NEXT_PUBLIC_FIREBASE_AUTH_DOMAIN,
@@ -8,55 +7,4 @@
   appId: process.env.NEXT_PUBLIC_FIREBASE_APP_ID,
   measurementId: process.env.NEXT_PUBLIC_FIREBASE_MEASUREMENT_ID,
 } as const
-=======
-import fs from 'fs/promises'
-import path from 'path'
-import { Market } from '@/app/auth/auth-context'
 
-interface Database {
-  markets: Market[]
-}
-
-const DB_PATH = path.join(process.cwd(), 'lib/db/data.json')
-
-async function readDatabase(): Promise<Database> {
-  try {
-    const data = await fs.readFile(DB_PATH, 'utf-8')
-    return JSON.parse(data) as Database
-  } catch {
-    return { markets: [] }
-  }
-}
-
-async function writeDatabase(db: Database): Promise<void> {
-  await fs.writeFile(DB_PATH, JSON.stringify(db, null, 2), 'utf-8')
-}
-
-export async function getAllMarkets(): Promise<Market[]> {
-  const db = await readDatabase()
-  return db.markets
-}
-
-export async function getMarketById(id: string): Promise<Market | null> {
-  const db = await readDatabase()
-  return db.markets.find(m => m.id === id) || null
-}
-
-export async function createMarketRecord(market: Market): Promise<Market> {
-  const db = await readDatabase()
-  db.markets.push(market)
-  await writeDatabase(db)
-  return market
-}
-
-export async function updateMarket(id: string, update: Partial<Market>): Promise<Market | null> {
-  const db = await readDatabase()
-  const index = db.markets.findIndex(m => m.id === id)
-  if (index === -1) {
-    return null
-  }
-  db.markets[index] = { ...db.markets[index], ...update }
-  await writeDatabase(db)
-  return db.markets[index]
-}
->>>>>>> e26b5f4b
